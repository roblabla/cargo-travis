# Cargo Travis

Record total test coverage across in-crate and external tests, and upload to [coveralls.io](https://coveralls.io).

The goal is to eventually have feature parity with the assumed-dead [travis-cargo](https://github.com/huonw/travis-cargo)

To avoid problems like [this one](https://github.com/huonw/travis-cargo/pull/55), we link against the cargo crate directly and use its low-level operations. This should be much more reliable than the stdout capture approach. On the other hand, the cargo crate isn't stable, leading to things like [this](https://github.com/roblabla/cargo-travis/issues/1).

## Installation

```
cargo install cargo-travis
export PATH=$HOME/.cargo/bin:$PATH
```

## Example

A possible `travis.yml` configuration is:

```yaml
sudo: required
language: rust

# Cache cargo symbols for faster build
cache: cargo

# Dependencies of kcov, used by coverage
addons:
  apt:
    packages:
      - libcurl4-openssl-dev
      - libelf-dev
      - libdw-dev
      - binutils-dev
      - cmake # also required for cargo-update
    sources:
      - kalakris-cmake

# run builds for all the trains (and more)
rust:
  - nightly
  - beta
  # check it compiles on the latest stable compiler
  - stable
  # and the first stable one (this should be bumped as the minimum
  # Rust version required changes)
  - 1.0.0

before_script:
  - export PATH=$HOME/.cargo/bin:$PATH
  - cargo install cargo-update || echo "cargo-update already installed"
  - cargo install cargo-travis || echo "cargo-travis already installed"
  - cargo install-update -a # update outdated cached binaries

# the main build
script:
  - |
      cargo build &&
      cargo test &&
      cargo bench &&
      cargo doc

after_success:
# measure code coverage and upload to coveralls.io
  - cargo coveralls
# upload documentation to github.io (gh-pages branch)
  - cargo doc-upload
```

See the [cargo-update repository](https://github.com/nabijaczleweli/cargo-update) for details on `cargo-update`.

Note that `sudo: required` is necessary to use kcov. See [this issue](https://github.com/travis-ci/travis-ci/issues/9061) for more information.

## Help

### `coverage`

```
Record coverage of `cargo test`, this runs all binaries that `cargo test` runs
but not doc tests. The results of all tests are merged into a single directory

Usage:
    cargo coverage [options] [--] [<args>...]

Coverage Options:
    -V, --version                Print version info and exit
    -m PATH, --merge-into PATH   Path to the directory to put the final merged
                                 kcov result into [default: target/kcov]
    --exclude-pattern PATTERN    Comma-separated path patterns to exclude from the report
    --kcov-build-location PATH   Path to the directory in which to build kcov (into a new folder)
                                 [default: target] -- kcov ends up in target/kcov-master

Test Options:
    -h, --help                   Print this message
    --lib                        Test only this package's library
    --bin NAME                   Test only the specified binary
    --bins                       Test all binaries
    --test NAME                  Test only the specified integration test target
    --tests                      Test all tests
    --bench NAME ...             Test only the specified bench target
    --benches                    Test all benches
    --all-targets                Test all targets (default)
    -p SPEC, --package SPEC ...  Package to run tests for
    --all                        Test all packages in the workspace
    --exclude SPEC ...           Exclude packages from the test
    -j N, --jobs N               Number of parallel jobs, defaults to # of CPUs
    --release                    Build artifacts in release mode, with optimizations
    --features FEATURES          Space-separated list of features to also build
    --all-features               Build all available features
    --no-default-features        Do not build the `default` feature
    --target TRIPLE              Build for the target triple
    --manifest-path PATH         Path to the manifest to build tests for
    -v, --verbose ...            Use verbose output
    -q, --quiet                  No output printed to stdout
    --color WHEN                 Coloring: auto, always, never
    --no-fail-fast               Run all tests regardless of failure
    --frozen                     Require Cargo.lock and cache are up to date
    --locked                     Require Cargo.lock is up to date
    -Z FLAG ...                  Unstable (nightly-only) flags to Cargo
```

### `coveralls`

```
Record coverage of `cargo test`, this runs all binaries that `cargo test` runs
but not doc tests. The results of all tests are sent to coveralls.io

Usage:
    cargo coveralls [options] [--] [<args>...]

Coveralls Options:
    -V, --version                Print version info and exit
    --exclude-pattern PATTERN    Comma-separated  path patterns to exclude from the report
    --kcov-build-location PATH   Path to the directory in which to build kcov (into a new folder)
                                 [default: target] -- kcov ends up in target/kcov-master

Test Options:
    -h, --help                   Print this message
    --lib                        Test only this package's library
    --bin NAME                   Test only the specified binary
    --bins                       Test all binaries
    --test NAME                  Test only the specified integration test target
    --tests                      Test all tests
    --bench NAME ...             Test only the specified bench target
    --benches                    Test all benches
    --all-targets                Test all targets (default)
    -p SPEC, --package SPEC ...  Package to run tests for
    --all                        Test all packages in the workspace
    --exclude SPEC ...           Exclude packages from the test
    -j N, --jobs N               Number of parallel jobs, defaults to # of CPUs
    --release                    Build artifacts in release mode, with optimizations
    --features FEATURES          Space-separated list of features to also build
    --all-features               Build all available features
    --no-default-features        Do not build the `default` feature
    --target TRIPLE              Build for the target triple
    --manifest-path PATH         Path to the manifest to build tests for
    -v, --verbose ...            Use verbose output
    -q, --quiet                  No output printed to stdout
    --color WHEN                 Coloring: auto, always, never
    --no-fail-fast               Run all tests regardless of failure
    --frozen                     Require Cargo.lock and cache are up to date
    --locked                     Require Cargo.lock is up to date
    -Z FLAG ...                  Unstable (nightly-only) flags to Cargo
```

### `doc-upload`

```
Upload built rustdoc documentation to GitHub pages.

Usage:
    cargo doc-upload [options] [--] [<args>...]

Options:
    -V, --version                Print version info and exit
    --branch NAME ...            Only publish documentation for these branches
                                 Defaults to only the `master` branch
    --token TOKEN                Use the specified GitHub token to publish documentation
                                 If unspecified, checks $GH_TOKEN then attempts to use SSH endpoint
    --message MESSAGE            The message to include in the commit
    --deploy BRANCH              Deploy to the given branch [default: gh-pages]
    --path PATH                  Upload the documentation to the specified remote path [default: /$TRAVIS_BRANCH/]
    --clobber-index              Delete `index.html` from repo
    --target TRIPLE              Fetch the documentation for the target triple
```

The branch used for doc pushes _may_ be protected, as force-push is not used. Documentation is maintained per-branch
<<<<<<< HEAD
in subdirectories, so `user.github.io/repo/master` is where the master branch's documentation lives. A badge is generated
too, like [docs.rs](https://docs.rs/about), that is located at `user.github.io/repo/master/badge.svg`. Additionally a
`badge.json` is generated, that corresponds to [shields.io's endpoint](https://shields.io/endpoint). By default only
=======
in subdirectories, so `user.github.io/repo/PATH` is where the master branch's documentation lives. `PATH` is by
default the name of the branch, you can overwrite that behavior by passing a custom path into `--path`. A badge is generated
too, like [docs.rs](https://docs.rs/about), that is located at `user.github.io/repo/master/badge.svg`. By default only
>>>>>>> a133b6fd
master has documentation built, but you can build other branches' docs by passing any number of `--branch NAME`
arguments (the presence of which _will_ disable the default master branch build). Documentation is deployed from
`target/doc`, the default target for `rustdoc`, so make sure to run `cargo doc` before `cargo doc-upload`, and you can
build up whatever directory structure you want in there if you want to document with alternate configurations. If you need
the documentation from a non-default target, you can pass the target triple into `--target`, which will then fetch it from
`target/TRIPLE/doc` instead.

We suggest setting up a `index.html` in the root directory of documentation to redirect to the actual content.
For this purpose we don't touch the root of the `gh-pages` branch (except to create the branch folders) and purposefully
ignore `index.html` in the branch folders. You can opt out of this behaviour by passing `--clobber-index`. An `index.html`
file might be created by using `cargo rustdoc -- -Z unstable-options --enable-index-page` (works only in rust nightly) or
look like this:

```html
<meta http-equiv="refresh" content="0; url=my_crate/index.html">
<a href="my_crate/index.html">Redirect</a>
```

This requires Travis to have write-access to your repository. The simplest (and reasonably secure) way to achieve this
is to create a [Personal API Access Token](https://github.com/blog/1509-personal-api-tokens) with `public_repo` scope.
Then on travis, [define the secure environment variable][Travis envvar] `GH_TOKEN` with the value being the new token.

  [Travis envvar]: <https://docs.travis-ci.com/user/environment-variables/#Defining-Variables-in-Repository-Settings>
  [Travis Pro deploy]: <https://blog.travis-ci.com/2012-07-26-travis-pro-update-deploy-keys>
  [Travis encrypt-file]: <https://docs.travis-ci.com/user/encrypting-files/>

This gives any script running on Travis permission to read/write public repositories that you can if they use it
(on non-PR builds only, though keep in mind that bors staging/trying is not a PR build), so be aware of that.
This _does_ work for organization repositories as well, so long as the user's token has permission to write to it.

If you want more security, you can use a [deploy key](https://github.com/blog/2024-read-only-deploy-keys) for
repo-specific access. If you do not provide a token, the script will use SSH to clone from/write to the repository.
[Travis Pro handles the deploy key automatically][Travis Pro deploy], and regular users can use [Travis encrypt-file]
plus a script to move the private key to the correct location.<|MERGE_RESOLUTION|>--- conflicted
+++ resolved
@@ -185,15 +185,10 @@
 ```
 
 The branch used for doc pushes _may_ be protected, as force-push is not used. Documentation is maintained per-branch
-<<<<<<< HEAD
-in subdirectories, so `user.github.io/repo/master` is where the master branch's documentation lives. A badge is generated
+in subdirectories, so `user.github.io/repo/PATH` is where the master branch's documentation lives. `PATH` is by
+default the name of the branch, you can overwrite that behavior by passing a custom path into `--path`. A badge is generated
 too, like [docs.rs](https://docs.rs/about), that is located at `user.github.io/repo/master/badge.svg`. Additionally a
 `badge.json` is generated, that corresponds to [shields.io's endpoint](https://shields.io/endpoint). By default only
-=======
-in subdirectories, so `user.github.io/repo/PATH` is where the master branch's documentation lives. `PATH` is by
-default the name of the branch, you can overwrite that behavior by passing a custom path into `--path`. A badge is generated
-too, like [docs.rs](https://docs.rs/about), that is located at `user.github.io/repo/master/badge.svg`. By default only
->>>>>>> a133b6fd
 master has documentation built, but you can build other branches' docs by passing any number of `--branch NAME`
 arguments (the presence of which _will_ disable the default master branch build). Documentation is deployed from
 `target/doc`, the default target for `rustdoc`, so make sure to run `cargo doc` before `cargo doc-upload`, and you can
